%%==============================================================================
%% Copyright 2010 Erlang Solutions Ltd.
%%
%% Licensed under the Apache License, Version 2.0 (the "License");
%% you may not use this file except in compliance with the License.
%% You may obtain a copy of the License at
%%
%% http://www.apache.org/licenses/LICENSE-2.0
%%
%% Unless required by applicable law or agreed to in writing, software
%% distributed under the License is distributed on an "AS IS" BASIS,
%% WITHOUT WARRANTIES OR CONDITIONS OF ANY KIND, either express or implied.
%% See the License for the specific language governing permissions and
%% limitations under the License.
%%==============================================================================

-module(escalus_users).

-behaviour(escalus_user_db).

%% `escalus_user_db` callbacks
-export([start/1,
         stop/1,
         create_users/2,
         delete_users/2]).

%% Public API
-export([create_users/1,
         delete_users/1,
         get_jid/2,
         get_username/2,
         get_host/2,
         get_server/2,
         get_userspec/2,
         update_userspec/4,
         get_options/2,
         get_options/3,
         get_options/4,
         get_users/1,
         get_users/2,
         get_user_by_name/1,
         get_user_by_name/2,
         create_user/2,
         verify_creation/1,
         delete_user/2,
         get_usp/2,
         is_mod_register_enabled/1
        ]).

%% Deprecated API
-export([create_user/1,
         delete_user/1,
         get_usp/1,
         get_jid/1,
         get_username/1,
         get_server/1]).

%% Public types
-export_type([spec/0,
              who/0]).

%% Public types
-type spec() :: [{escalus_config:key(), any()}].
-type who() :: all | {by_name, [escalus_config:key()]} | [spec()].

-import(escalus_compat, [bin/1]).

-include("include/escalus.hrl").
-include_lib("exml/include/exml.hrl").

%%--------------------------------------------------------------------
%% `escalus_user_db` callbacks
%%--------------------------------------------------------------------

start(Config) ->
    case auth_type(Config) of
        {escalus_user_db, {module, M, Opts}} ->
            M:start(Opts);
        _ ->
            ok
    end.

stop(Config) ->
    case auth_type(Config) of
        {escalus_user_db, {module, M, Opts}} ->
            M:stop(Opts);
        _ ->
            ok
    end.

-spec create_users(escalus:config(), who()) -> escalus:config().
create_users(Config, Who) ->
    Users = get_users(Who),
    case auth_type(Config) of
        {escalus_user_db, xmpp} ->
            CreationResults = [create_user(Config, User) || User <- Users],
            lists:foreach(fun verify_creation/1, CreationResults);
        {escalus_user_db, {module, M, _}} ->
            M:create_users(Config, Users);
        {escalus_user_db, ejabberd} ->
            escalus_ejabberd:create_users(Config, Users)
    end,
    [{escalus_users, Users}] ++ Config.

-spec delete_users(escalus:config(), who()) -> escalus:config().
delete_users(Config, Who) ->
    Users = case Who of
        config -> escalus_config:get_config(escalus_users, Config, []);
        _      -> get_users(Who)
    end,
    case auth_type(Config) of
        {escalus_user_db, xmpp} ->
            [delete_user(Config, User) || User <- Users];
        {escalus_user_db, {module, M, _}} ->
            M:delete_users(Config, Users);
        {escalus_user_db, ejabberd} ->
            escalus_ejabberd:delete_users(Config, Users)
    end.

%%--------------------------------------------------------------------
%% Public API
%%--------------------------------------------------------------------

-spec create_users(escalus:config()) -> escalus:config().
create_users(Config) ->
    create_users(Config, all).

-spec delete_users(escalus:config()) -> escalus:config().
delete_users(Config) ->
    delete_users(Config, all).

get_jid(Config, User) ->
    Username = get_username(Config, User),
    Server = get_server(Config, User),
    <<Username/binary, "@", Server/binary>>.

get_username(Config, User) ->
    get_defined_option(Config, User, username, escalus_username).

get_password(Config, User) ->
    get_defined_option(Config, User, password, escalus_password).

get_host(Config, User) ->
    get_user_option(host, User, escalus_host, Config, get_server(Config, User)).

get_port(Config, User) ->
    get_user_option(port, User, escalus_port, Config, 5222).

get_server(Config, User) ->
    get_user_option(server, User, escalus_server, Config, <<"localhost">>).

get_wspath(Config, User) ->
    get_user_option(wspath, User, escalus_wspath, Config, undefined).

get_auth_method(Config, User) ->
    AuthMethod = get_user_option(auth_method, User,
                                 escalus_auth_method, Config,
                                 <<"PLAIN">>),
    get_auth_method(AuthMethod).

get_auth_method(<<"PLAIN">>) ->
    {escalus_auth, auth_plain};
get_auth_method(<<"DIGEST-MD5">>) ->
    {escalus_auth, auth_digest_md5};
get_auth_method(<<"SASL-ANON">>) ->
    {escalus_auth, auth_sasl_anon};
get_auth_method(<<"SCRAM-SHA-1">>) ->
    {escalus_auth, auth_sasl_scram_sha1};
get_auth_method(Other) ->
    Other.

get_usp(Config, User) ->
    [get_username(Config, User),
     get_server(Config, User),
     get_password(Config, User)].

%% TODO: get_options/2 and get_userspec/2 are redundant - remove one
%% TODO: this list of options should be complete and formal!
get_options(Config, User) ->
    [{username, get_username(Config, User)},
     {server, get_server(Config, User)},
     {host, get_host(Config, User)},
     {port, get_port(Config, User)},
     {auth, get_auth_method(Config, User)},
     {wspath, get_wspath(Config, User)}
     | get_userspec(Config, User)].

get_options(Config, User, Resource) ->
    [{resource, bin(Resource)} | get_options(Config, User)].

get_options(Config, User, Resource, EventClient) ->
    [{event_client, EventClient} | get_options(Config, User, Resource)].

-spec get_userspec(escalus:config(), escalus_config:key() | spec())
    -> spec().
get_userspec(Config, Username) when is_atom(Username) ->
    Users = escalus_config:get_config(escalus_users, Config),
    {Username, UserSpec} = lists:keyfind(Username, 1, Users),
    UserSpec;
get_userspec(_Config, UserSpec) when is_list(UserSpec) ->
    UserSpec.

update_userspec(Config, UserName, Option, Value) ->
    UserSpec = [{Option, Value}
                | escalus_users:get_userspec(Config, UserName)],
    Users = escalus_config:get_config(escalus_users, Config),
    NewUsers = lists:keystore(UserName, 1, Users, {UserName, UserSpec}),
    lists:keystore(escalus_users, 1, Config, {escalus_users, NewUsers}).

-spec get_users(who()) -> [spec()].
get_users(all) ->
    escalus_ct:get_config(escalus_users);
get_users({by_name, _} = Names) ->
    All = get_users(all),
    get_users(Names, All);
get_users(Users) ->
    Users.

-spec get_users(who(), [spec()]) -> [spec()].
get_users(all, Users) ->
    Users;
get_users({by_name, Names}, Users) ->
    [get_user_by_name(Name, Users) || Name <- Names].

-spec get_user_by_name(atom()) -> spec().
get_user_by_name(Name) ->
    get_user_by_name(Name, get_users(all)).

-spec get_user_by_name(atom(), [spec()]) -> [spec()].
get_user_by_name(Name, Users) ->
    {Name, _} = proplists:lookup(Name, Users).


create_user(Config, {_Name, UserSpec}) ->
    ClientProps = get_options(Config, UserSpec),
    {ok, Conn, ClientProps, _} = escalus_connection:start(ClientProps,
                                                          [start_stream,
                                                           stream_features,
                                                           maybe_use_ssl]),
    escalus_connection:send(Conn, escalus_stanza:get_registration_fields()),
    {ok, result, RegisterInstrs} = wait_for_result(Conn),
    Answers = get_answers(ClientProps, RegisterInstrs),
    escalus_connection:send(Conn, escalus_stanza:register_account(Answers)),
    Result = wait_for_result(Conn),
    escalus_connection:stop(Conn),
    Result.

verify_creation({ok, result, _}) ->
    ok;
verify_creation({ok, conflict, Raw}) ->
    RawStr = exml:to_iolist(Raw),
    error_logger:info_msg("user already existed: ~s~n", [RawStr]);
verify_creation({error, Error, Raw}) ->
    RawStr = exml:to_iolist(Raw),
    error_logger:error_msg("error when trying to register user: ~s~n", [RawStr]),
    error(Error).

delete_user(Config, {_Name, UserSpec}) ->
    Options = get_options(Config, UserSpec),
    {ok, Conn, _, _} = escalus_connection:start(Options),
    escalus_connection:send(Conn, escalus_stanza:remove_account()),
    Result = wait_for_result(Conn),
    escalus_connection:stop(Conn),
    Result.

auth_type(Config) ->
    Type = case {escalus_config:get_config(escalus_user_db, Config, undefined),
                 try_check_mod_register(Config)} of
<<<<<<< HEAD
               {{module, _} = M, _} -> M;
               {ejabberd, _} -> ejabberd;
=======
               {{module, _Mname, _Margs} = M, _} -> M;
               {{module, Mname}, _} -> {module, Mname, []};
>>>>>>> 09abe8a2
               {_, true} -> xmpp;
               {_, false} -> ejabberd
           end,
    {escalus_user_db, Type}.

try_check_mod_register(Config) ->
    try is_mod_register_enabled(Config)
    catch _ -> false
    end.

is_mod_register_enabled(Config) ->
    Server = escalus_config:get_config(escalus_server, Config, <<"localhost">>),
    Host = escalus_config:get_config(escalus_host, Config, Server),
    Port = escalus_config:get_config(escalus_port, Config, 5222),
    ClientProps = [{server, Server},
                   {host, Host},
                   {port, Port}],
    {ok, Conn, ClientProps, _} = escalus_connection:start(ClientProps,
                                                          [start_stream,
                                                           stream_features,
                                                           maybe_use_ssl]),
    escalus_connection:send(Conn, escalus_stanza:get_registration_fields()),
    case wait_for_result(Conn) of
        {error, _, _} ->
            false;
        _ ->
            true
    end.

%%--------------------------------------------------------------------
%% Deprecated API
%%--------------------------------------------------------------------

-define(DEFINE_ONE_ARG(FUNCTION_NAME),
        FUNCTION_NAME(Username) ->
            error_logger:info_msg("Calling deprecated ~p:~p/1,"
                                  " please call a version with Config"
                                  " as additional first argument.~n"
                                  "Backtrace: ~p~n.",
                                  [?MODULE, FUNCTION_NAME,
                                   escalus_compat:backtrace(0)]),
            FUNCTION_NAME([], Username)).

?DEFINE_ONE_ARG(create_user).
?DEFINE_ONE_ARG(delete_user).
?DEFINE_ONE_ARG(get_usp).
?DEFINE_ONE_ARG(get_jid).
?DEFINE_ONE_ARG(get_username).
?DEFINE_ONE_ARG(get_server).

%%--------------------------------------------------------------------
%% Helpers
%%--------------------------------------------------------------------

%% get_user_option is a wrapper on escalus_config:get_config/5,
%% which can take either UserSpec (a proplist) or user name (atom)
%% as the second argument
get_user_option(Short, Name, Long, Config, Default) when is_atom(Name) ->
    {Name, Spec} = case lists:keysearch(escalus_users, 1, Config) of
        false ->
            get_user_by_name(Name);
        {value, {_, Users}} ->
            get_user_by_name(Name, Users)
    end,
    get_user_option(Short, Spec, Long, Config, Default);
get_user_option(Short, Spec, Long, Config, Default) ->
    escalus_config:get_config(Short, Spec, Long, Config, Default).

get_defined_option(Config, Name, Short, Long) ->
    case get_user_option(Short, Name, Long, Config, undefined) of
        undefined ->
            escalus_ct:fail({undefined_option, Short, Name});
        Value ->
            Value
    end.

wait_for_result(Conn) ->
    receive
        {stanza, Conn, Stanza} ->
            case response_type(Stanza) of
                result ->
                    {ok, result, Stanza};
                conflict ->
                    {ok, conflict, Stanza};
                error ->
                    {error, failed_to_register, Stanza};
                _ ->
                    {error, bad_response, Stanza}
            end
    after 3000 ->
            {error, timeout, exml:escape_cdata(<<"timeout">>)}
    end.

response_type(#xmlel{name = <<"iq">>} = IQ) ->
    case exml_query:attr(IQ, <<"type">>) of
        <<"result">> ->
            result;
        <<"error">> ->
            case exml_query:path(IQ, [{element, <<"error">>},
                                      {attr, <<"code">>}]) of
                <<"409">> ->
                    conflict;
                _ ->
                    error
            end;
        _ ->
            other
    end;
response_type(_) ->
    other.

get_answers(UserSpec, InstrStanza) ->
    BinSpec = [{list_to_binary(atom_to_list(K)), V} || {K, V} <- UserSpec],
    Query = exml_query:subelement(InstrStanza, <<"query">>),
    ChildrenNames = [N || #xmlel{name = N} <- Query#xmlel.children],
    NoInstr = ChildrenNames -- [<<"instructions">>],
    [#xmlel{name=K, children=[exml:escape_cdata(proplists:get_value(K, BinSpec))]}
     || K <- NoInstr].<|MERGE_RESOLUTION|>--- conflicted
+++ resolved
@@ -96,9 +96,7 @@
             CreationResults = [create_user(Config, User) || User <- Users],
             lists:foreach(fun verify_creation/1, CreationResults);
         {escalus_user_db, {module, M, _}} ->
-            M:create_users(Config, Users);
-        {escalus_user_db, ejabberd} ->
-            escalus_ejabberd:create_users(Config, Users)
+            M:create_users(Config, Users)
     end,
     [{escalus_users, Users}] ++ Config.
 
@@ -112,9 +110,7 @@
         {escalus_user_db, xmpp} ->
             [delete_user(Config, User) || User <- Users];
         {escalus_user_db, {module, M, _}} ->
-            M:delete_users(Config, Users);
-        {escalus_user_db, ejabberd} ->
-            escalus_ejabberd:delete_users(Config, Users)
+            M:delete_users(Config, Users)
     end.
 
 %%--------------------------------------------------------------------
@@ -266,15 +262,10 @@
 auth_type(Config) ->
     Type = case {escalus_config:get_config(escalus_user_db, Config, undefined),
                  try_check_mod_register(Config)} of
-<<<<<<< HEAD
-               {{module, _} = M, _} -> M;
-               {ejabberd, _} -> ejabberd;
-=======
-               {{module, _Mname, _Margs} = M, _} -> M;
-               {{module, Mname}, _} -> {module, Mname, []};
->>>>>>> 09abe8a2
-               {_, true} -> xmpp;
-               {_, false} -> ejabberd
+               {{module, Mname, Margs}, _} -> {module, Mname, Margs};
+               {{module, Mname}, _}        -> {module, Mname, []};
+               {_, true}                   -> xmpp;
+               {_, false}                  -> {module, escalus_ejabberd, []}
            end,
     {escalus_user_db, Type}.
 
